--- conflicted
+++ resolved
@@ -100,10 +100,12 @@
 .test: &test
   stage: test
   script:
-    - py.test -r w --cov=kwant --cov-report term --cov-report html --flakes kwant
+    - py.test -r w --cov=kwant --cov-report term --cov-report html --flakes kwant --junitxml=tests.xml
   artifacts:
     paths:
       - htmlcov
+    reports:
+      junit: tests.xml
 
 
 test:stable:
@@ -152,7 +154,6 @@
     - build:latest
   stage: test
   script:
-    - pip3 install --upgrade matplotlib
     - make -C doc realclean; make -C doc html SPHINXOPTS='-A website_deploy=True -n -W' SOURCE_LINK_TEMPLATE="$CI_PROJECT_URL"/blob/\$\$r/\$\$f
   artifacts:
     paths:
@@ -165,11 +166,6 @@
     - build:latest
   stage: test
   script:
-<<<<<<< HEAD
-    - pip3 install sympy
-    - pip3 install --upgrade matplotlib
-=======
->>>>>>> f04429f9
     - make -C doc latex SPHINXOPTS='-n -W'
     - cd doc/build/latex
     - make all-pdf
@@ -178,20 +174,6 @@
       - doc/build/latex/kwant.pdf
     expire_in: 1 month
 
-<<<<<<< HEAD
-run tests:
-  stage: test
-  script:
-    - py.test -r w --cov=kwant --cov-report term --cov-report html --flakes kwant --junitxml=tests.xml
-  artifacts:
-    paths:
-      - htmlcov
-    reports:
-      junit: tests.xml
-
-
-=======
->>>>>>> f04429f9
 check for broken links in doc:
   <<: *latest_env
   dependencies:
