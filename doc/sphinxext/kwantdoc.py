--- conflicted
+++ resolved
@@ -10,11 +10,7 @@
 hidden/shown on click using javascript"""
 
 from docutils import nodes
-<<<<<<< HEAD
-from docutils.parsers.rst import Directive, directives
-=======
 from docutils.parsers.rst import directives, Directive
->>>>>>> 94f77776
 
 id_count = 0
 
