--- conflicted
+++ resolved
@@ -22,11 +22,8 @@
 from sympy.core.function import AppliedUndef
 
 from .. import builder, lattice
-<<<<<<< HEAD
 from .. import KwantDeprecationWarning
-=======
 from .._common import reraise_warnings
->>>>>>> b79c2089
 from ._common import (sympify, gcd, position_operators, momentum_operators,
                       monomials)
 
@@ -308,23 +305,18 @@
     if len(coords) == 0:
         raise ValueError('Discrete coordinates cannot be empty.')
 
-<<<<<<< HEAD
     grid = _process_grid_args(grid, grid_spacing)
-=======
+
+    coords = list(coords)
+    grid_dim = len(coords)
+
+    if coords != sorted(coords):
+        raise ValueError("The argument 'coords' must be sorted.")
+
+    # run sympifcation on hamiltonian values
     with reraise_warnings():
         for k, v in tb_hamiltonian.items():
             tb_hamiltonian[k] = sympify(v, locals)
->>>>>>> b79c2089
-
-    coords = list(coords)
-    grid_dim = len(coords)
-
-    if coords != sorted(coords):
-        raise ValueError("The argument 'coords' must be sorted.")
-
-    # run sympifcation on hamiltonian values
-    for k, v in tb_hamiltonian.items():
-        tb_hamiltonian[k] = sympify(v, locals)
 
     # generate grid if required, check constraints if provided
     random_element = next(iter(tb_hamiltonian.values()))
