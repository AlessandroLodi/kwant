# Copyright 2011-2017 Kwant authors.
#
# This file is part of Kwant.  It is subject to the license terms in the file
# LICENSE.rst found in the top-level directory of this distribution and at
# http://kwant-project.org/license.  A list of Kwant authors can be found in
# the file AUTHORS.rst at the top-level directory of this distribution and at
# http://kwant-project.org/authors.

import inspect
import warnings
from functools import wraps

import numpy as np
import pytest

import sympy

from ..discretizer import discretize
from ..discretizer import discretize_symbolic
from ..discretizer import build_discretized
from ..discretizer import  _wf

from ...lattice import Monatomic


def swallows_extra_kwargs(f):
    sig = inspect.signature(f)
    pars = sig.parameters
    if any(i.kind is inspect.Parameter.VAR_KEYWORD for i in pars.values()):
        return f

    names = {name for name, value in pars.items() if
             value.kind not in (inspect.Parameter.VAR_POSITIONAL,
                                inspect.Parameter.POSITIONAL_ONLY)}

    @wraps(f)
    def wrapped(*args, **kwargs):
        bound = sig.bind(*args, **{name: value for name, value
                                   in kwargs.items() if name in names})
        return f(*bound.args, **bound.kwargs)

    return wrapped


I = sympy.I
kx, ky, kz = sympy.symbols('k_x k_y k_z', commutative=False)
x, y, z = sympy.symbols('x y z', commutative=False)
ax, ay, az = sympy.symbols('a_x a_y a_z')
a = sympy.symbols('a')

wf = _wf
Psi = wf(x, y, z)
A, B = sympy.symbols('A B', commutative=False)
fA, fB = sympy.symbols('A B', cls=sympy.Function)

ns = {'A': A, 'B': B, 'a_x': ax, 'a_y': ay, 'az': az, 'x': x, 'y': y, 'z': z}


@pytest.mark.parametrize('commutative', [True, False])
def test_reading_coordinates(commutative):
    kx, ky, kz = sympy.symbols('k_x k_y k_z', commutative=commutative)

    test = {
        kx**2                         : ['x'],
        kx**2 + ky**2                 : ['x', 'y'],
        kx**2 + ky**2 + kz**2         : ['x', 'y', 'z'],
        ky**2 + kz**2                 : ['y', 'z'],
        kz**2                         : ['z'],
        kx * fA(x, y) * kx              : ['x'],
        kx**2 + kz * fB(y)             : ['x', 'z'],
    }
    for inp, out in test.items():
        ham, got = discretize_symbolic(inp)
        assert got == out


def test_reading_coordinates_matrix():
    test = [
        (sympy.Matrix([sympy.sympify('k_x**2')])      , ['x']),
        (sympy.Matrix([kx**2])                        , ['x']),
        (sympy.Matrix([kx**2 + ky**2])                , ['x', 'y']),
        (sympy.Matrix([kx**2 + ky**2 + kz**2])        , ['x', 'y', 'z']),
        (sympy.Matrix([ky**2 + kz**2])                , ['y', 'z']),
        (sympy.Matrix([kz**2])                        , ['z']),
        (sympy.Matrix([kx * fA(x, y) * kx])            , ['x']),
        (sympy.Matrix([kx**2 + kz * fB(y)])            , ['x', 'z']),
    ]
    for inp, out in test:
        ham, got = discretize_symbolic(inp)
        assert got == out


def test_reading_different_matrix_types():
    test = [
        (sympy.MutableMatrix([kx**2])                    , ['x']),
        (sympy.ImmutableMatrix([kx**2])                  , ['x']),
        (sympy.MutableDenseMatrix([kx**2])               , ['x']),
        (sympy.ImmutableDenseMatrix([kx**2])             , ['x']),
    ]
    for inp, out in test:
        ham, got = discretize_symbolic(inp)
        assert got == out,\
            "Should be: _split_factors({})=={}. Not {}".format(inp, out, got)


@pytest.mark.parametrize('commutative', [True, False])
def test_simple_derivations(commutative):
    kx, ky, kz = sympy.symbols('k_x k_y k_z', commutative=commutative)
    test = {
        kx**2                   : {(0,): 2/ax**2, (1,): -1/ax**2},
        kx**2 + 1               : {(0,): 1 + 2/ax**2, (1,): -1/ax**2},
        kx**2 + 2               : {(0,): 2 + 2/ax**2, (1,): -1/ax**2},
        kx**2 + 1.0             : {(0,): 1.0 + 2/ax**2, (1,): -1/ax**2},
        kx**2 + 2.0             : {(0,): 2.0 + 2/ax**2, (1,): -1/ax**2},
        kx**2 + ky**2           : {(0, 1): -1/ay**2, (0, 0): 2/ax**2 + 2/ay**2,
                                   (1, 0): -1/ax**2},
        kx**2 + ky**2 + kz**2   : {(1, 0, 0): -1/ax**2, (0, 0, 1): -1/az**2,
                                   (0, 0, 0): 2/ax**2 + 2/ay**2 + 2/az**2,
                                   (0, 1, 0): -1/ay**2},
        ky**2 + kz**2           : {(0, 1): -1/az**2, (0, 0): 2/ay**2 + 2/az**2,
                                   (1, 0): -1/ay**2},
        kz**2                   : {(0,): 2/az**2, (1,): -1/az**2},
    }
    non_commutative_test = {
<<<<<<< HEAD
        kx * A(x, y) * kx       : {(1, ): -A(ax/2 + x, y)/ax**2,
                                  (0, ): A(-ax/2 + x, y)/ax**2 + A(ax/2 + x, y)/ax**2},
        kx**2 + kz * B(y)       : {(1, 0): -1/ax**2, (0, 1): -I*B(y)/(2*az),
                                   (0, 0): 2/ax**2},
        kx * A(x)               : {(0,): 0, (1,): -I*A(ax + x)/(2*ax)},
        ky * A(x)               : {(1,): -I*A(x)/(2*ay), (0,): 0},
        kx * A(x) * B           : {(0,): 0, (1,): -I*A(ax + x)*B/(2*ax)},
        5 * kx                  : {(0,): 0, (1,): -5*I/(2*ax)},
        kx * (A(x) + B(x))      : {(0,): 0,
                                   (1,): -I*A(ax + x)/(2*ax) - I*B(ax + x)/(2*ax)},
=======
        kx * fA(x, y) * kx       : {(1, ): -fA(a/2 + x, y)/a**2,
                                  (0, ): fA(-a/2 + x, y)/a**2 + fA(a/2 + x, y)/a**2},
        kx**2 + kz * fB(y)       : {(1, 0): -1/a**2, (0, 1): -I*fB(y)/(2*a),
                                   (0, 0): 2/a**2},
        kx * fA(x)               : {(0,): 0, (1,): -I*fA(a + x)/(2*a)},
        ky * fA(x)               : {(1,): -I*fA(x)/(2*a), (0,): 0},
        kx * fA(x) * B           : {(0,): 0, (1,): -I*fA(a + x)*B/(2*a)},
        5 * kx                  : {(0,): 0, (1,): -5*I/(2*a)},
        kx * (fA(x) + fB(x))      : {(0,): 0,
                                   (1,): -I*fA(a + x)/(2*a) - I*fB(a + x)/(2*a)},
>>>>>>> f04429f9
    }

    if not commutative:
        test.update(non_commutative_test)

    for inp, out in test.items():
        got, _ = discretize_symbolic(inp)
        assert got == out

    for inp, out in test.items():
        got, _ = discretize_symbolic(str(inp), locals=ns)
        assert got == out


@pytest.mark.parametrize('e_to_subs, e, subs', [
    ('A * k_x', '(A + B) * k_x', {'A': 'A + B'}),
    ('k_x', 'k_x + k_y', {'k_x': 'k_x + k_y'}),
    ('k_x**2 + V', 'k_x**2 + V + V_0', {'V': 'V + V_0'}),
    ('k_x**2 + A + C', 'k_x**2 + B + 5', {'A': 'B + 5', 'C': 0}),
    ('x + y + z', '1 + 3 + 5', {'x': 1, 'y': 3, 'z': 5}),
])
def test_simple_derivations_with_subs(e_to_subs, e, subs):
    one = discretize_symbolic(e_to_subs, 'xyz', locals=subs)
    two = discretize_symbolic(e, 'xyz')
    assert one == two


def test_simple_derivations_matrix():
    test = {
<<<<<<< HEAD
        kx**2                   : {(0,): 2/ax**2, (1,): -1/ax**2},
        kx**2 + ky**2           : {(0, 1): -1/ay**2, (0, 0): 2/ax**2 + 2/ay**2,
                                   (1, 0): -1/ax**2},
        kx**2 + ky**2 + kz**2   : {(1, 0, 0): -1/ax**2, (0, 0, 1): -1/az**2,
                                   (0, 0, 0): 2/ax**2 + 2/ay**2 + 2/az**2,
                                   (0, 1, 0): -1/ay**2},
        ky**2 + kz**2           : {(0, 1): -1/az**2, (0, 0): 2/ay**2 + 2/az**2,
                                   (1, 0): -1/ay**2},
        kz**2                   : {(0,): 2/az**2, (1,): -1/az**2},

        kx * A(x, y) * kx       : {(1, ): -A(ax/2 + x, y)/ax**2,
                                  (0, ): A(-ax/2 + x, y)/ax**2 + A(ax/2 + x, y)/ax**2},
        kx**2 + kz * B(y)       : {(1, 0): -1/ax**2, (0, 1): -I*B(y)/(2*az),
                                   (0, 0): 2/ax**2},
        kx * A(x)               : {(0,): 0, (1,): -I*A(ax + x)/(2*ax)},
        ky * A(x)               : {(1,): -I*A(x)/(2*ay), (0,): 0},
        kx * A(x) * B           : {(0,): 0, (1,): -I*A(ax + x)*B/(2*ax)},
        5 * kx                  : {(0,): 0, (1,): -5*I/(2*ax)},
        kx * (A(x) + B(x))      : {(0,): 0,
                                   (1,): -I*A(ax + x)/(2*ax) - I*B(ax + x)/(2*ax)},
   }
=======
        kx**2                   : {(0,): 2/a**2, (1,): -1/a**2},
        kx**2 + ky**2           : {(0, 1): -1/a**2, (0, 0): 4/a**2,
                                   (1, 0): -1/a**2},
        kx**2 + ky**2 + kz**2   : {(1, 0, 0): -1/a**2, (0, 0, 1): -1/a**2,
                                   (0, 0, 0): 6/a**2, (0, 1, 0): -1/a**2},
        ky**2 + kz**2           : {(0, 1): -1/a**2, (0, 0): 4/a**2,
                                   (1, 0): -1/a**2},
        kz**2                   : {(0,): 2/a**2, (1,): -1/a**2},
        kx * fA(x, y) * kx       : {(1, ): -fA(a/2 + x, y)/a**2,
                                  (0, ): fA(-a/2 + x, y)/a**2 + fA(a/2 + x, y)/a**2},
        kx**2 + kz * fB(y)       : {(1, 0): -1/a**2, (0, 1): -I*fB(y)/(2*a),
                                   (0, 0): 2/a**2},
        kx * fA(x)               : {(0,): 0, (1,): -I*fA(a + x)/(2*a)},
        ky * fA(x)               : {(1,): -I*fA(x)/(2*a), (0,): 0},
        kx * fA(x) * B           : {(0,): 0, (1,): -I*fA(a + x)*B/(2*a)},
        5 * kx                  : {(0,): 0, (1,): -5*I/(2*a)},
        kx * (fA(x) + fB(x))      : {(0,): 0,
                                   (1,): -I*fA(a + x)/(2*a) - I*fB(a + x)/(2*a)},
    }
>>>>>>> f04429f9

    new_test = []
    for inp, out in test.items():
        new_out = {}
        for k, v in out.items():
            new_out[k] = sympy.Matrix([v])
        new_test.append((sympy.Matrix([inp]), new_out))

    for inp, out in new_test:
        got, _ = discretize_symbolic(inp)
        assert got == out

    for inp, out in new_test:
        got, _ = discretize_symbolic(str(inp), locals=ns)
        assert got == out

    for inp, out in new_test:
        got, _ = discretize_symbolic(str(inp).replace('Matrix', ''), locals=ns)
        assert got == out



def test_integer_float_input():
    test = {
        0: {(0, 0, 0): 0},
        1: {(0, 0, 0): 1},
        5: {(0, 0, 0): 5},
    }

    for inp, out in test.items():
        got, _ = discretize_symbolic(int(inp), 'xyz')
        assert got == out

        got, _ = discretize_symbolic(float(inp), 'xyz')
        assert got == out

    # let's test in matrix version too
    new_test = []
    for inp, out in test.items():
        new_out = {}
        for k, v in out.items():
            new_out[k] = sympy.Matrix([v])
        new_test.append((inp, new_out))

    for inp, out in new_test:
        got, _ = discretize_symbolic(sympy.Matrix([int(inp)]), 'xyz')
        assert got == out

        got, _ = discretize_symbolic(sympy.Matrix([float(inp)]), 'xyz')
        assert got == out


def test_different_discrete_coordinates():
    test = [
        (
            'xyz', {
                (1, 0, 0): -1/ax**2, (0, 0, 1): -1/az**2,
                (0, 0, 0): 2/ax**2 + 2/ay**2 + 2/az**2, (0, 1, 0): -1/ay**2
            }
        ),
        (
            'xy', {
                (0, 1): -1/ay**2,
                (1, 0): -1/ax**2,
                (0, 0): kz**2 + 2/ax**2 + 2/ay**2
            }
        ),
        (
            'xz', {
                (0, 1): -1/az**2,
                (1, 0): -1/ax**2,
                (0, 0): ky**2 + 2/ax**2 + 2/az**2
            }
        ),
        (
            'yz', {
                (0, 1): -1/az**2,
                (1, 0): -1/ay**2,
                (0, 0): kx**2 + 2/ay**2 + 2/az**2
            }
        ),
        (
            'x', {
                (0,): ky**2 + kz**2 + 2/ax**2, (1,): -1/ax**2
            }
        ),
        (
            'y', {
                (0,): kx**2 + kz**2 + 2/ay**2, (1,): -1/ay**2
            }
        ),
        (
            'z', {
                (0,): ky**2 + kx**2 + 2/az**2, (1,): -1/az**2
            }
        ),
    ]
    for inp, out in test:
        got, _ = discretize_symbolic(kx**2 + ky**2 + kz**2, inp)
        assert got == out

    # let's test in matrix version too
    new_test = []
    for inp, out in test:
        new_out = {}
        for k, v in out.items():
            new_out[k] = sympy.Matrix([v])
        new_test.append((inp, new_out))

    for inp, out in new_test:
        got, _ = discretize_symbolic(sympy.Matrix([kx**2 + ky**2 + kz**2]), inp)
        assert got == out


def test_non_expended_input():
    symbolic, coords = discretize_symbolic(kx * (kx + fA(x)))
    desired = {
<<<<<<< HEAD
        (0,): 2/ax**2,
        (1,): -I*A(ax + x)/(2*ax) - 1/ax**2
=======
        (0,): 2/a**2,
        (1,): -I*fA(a + x)/(2*a) - 1/a**2
>>>>>>> f04429f9
    }
    assert symbolic == desired


def test_matrix_with_zeros():
    Matrix = sympy.Matrix
    symbolic, _ = discretize_symbolic("[[k_x*A(x)*k_x, 0], [0, k_x*A(x)*k_x]]")
    output = {
<<<<<<< HEAD
        (0,):  Matrix([[A(-ax/2 + x)/ax**2 + A(ax/2 + x)/ax**2, 0], [0, A(-ax/2 + x)/ax**2 + A(ax/2 + x)/ax**2]]),
        (1,):  Matrix([[-A(ax/2 + x)/ax**2, 0], [0, -A(ax/2 + x)/ax**2]]),
=======
        (0,):  Matrix([[fA(-a/2 + x)/a**2 + fA(a/2 + x)/a**2, 0], [0, fA(-a/2 + x)/a**2 + fA(a/2 + x)/a**2]]),
        (1,):  Matrix([[-fA(a/2 + x)/a**2, 0], [0, -fA(a/2 + x)/a**2]]),
>>>>>>> f04429f9
        }
    assert symbolic == output


def test_numeric_functions_basic_symbolic():
    for i in [0, 1, 3, 5]:
        builder = discretize(i, 'x')
        lat = next(iter(builder.sites()))[0]
        assert builder.lattice is lat
        assert builder[lat(0)] == i

        p = dict(t=i)

        tb = {(0,): sympy.sympify("2*t"), (1,): sympy.sympify('-t')}
        builder = build_discretized(tb, 'x', grid=1)
        lat = next(iter(builder.sites()))[0]
        assert 2*p['t'] == builder[lat(0)](None, **p)
        assert -p['t'] == builder[lat(1), lat(0)](None, None, **p)

        tb = {(0,): sympy.sympify("0"), (1,): sympy.sympify('-1j * t')}
        builder = build_discretized(tb, 'x', grid=1)
        lat = next(iter(builder.sites()))[0]
        assert -1j * p['t'] == builder[lat(0), lat(1)](None, None, **p)
        assert +1j * p['t'] == builder[lat(1), lat(0)](None, None, **p)


@pytest.mark.parametrize('commutative', [True, False])
def test_numeric_function_coords_from_site(commutative):
    tb = {(0,): sympy.symbols('x', commutative=commutative)}
    builder = build_discretized(tb, 'x')

    lat = next(iter(builder.sites()))[0]
    onsite = builder[lat(0)]
    assert (onsite(lat(0)) == 0 and onsite(lat(1)) == 1)


def test_numeric_functions_not_discrete_coords():
    builder = discretize('k_y + y', 'x')
    lat = next(iter(builder.sites()))[0]
    onsite = builder[lat(0)]

    assert onsite(None, k_y=2, y=1) == 2 + 1


@pytest.mark.parametrize('ham, val, params', [
    ("pi", np.pi, {}),
    ("A + pi", 1 + np.pi, {"A": 1}),
    ("A + B(pi)", 1 + np.pi, {"A": 1, "B": lambda x: x}),
    ("A + I", 1 + 1j, {"A": 1}),
    ("A + 1j", 1 + 1j, {"A": 1}),
    ("A + B(I)", 1 + 1j, {"A": 1, "B": lambda x: x}),
    ("A + B(1j)", 1 + 1j, {"A": 1, "B": lambda x: x}),
    ("exp(1j * pi)", np.exp(1j*np.pi), {"exp": np.exp}),
    (sympy.exp(sympy.sympify("1j * pi * A")), np.exp(1j*np.pi),
        {"exp": np.exp, "A": 1}),
])
def test_numeric_functions_advanced(ham, val, params):
    builder = discretize(ham, 'x')
    lat = next(iter(builder.sites()))[0]
    onsite = builder[lat(0)]
    try:
        assert np.allclose(onsite(None, **params), val)
    except TypeError:
        assert np.allclose(onsite, val)


def test_numeric_functions_basic_string():
    for i in [0, 1, 3, 5]:
        builder = discretize(i, 'x')
        lat = next(iter(builder.sites()))[0]
        assert builder[lat(0)] == i

        p = dict(t=i)

        tb = {(0,): "2*t", (1,): "-t"}
        builder = build_discretized(tb, 'x', grid=1)
        lat = next(iter(builder.sites()))[0]
        assert 2*p['t'] == builder[lat(0)](None, **p)
        assert -p['t'] == builder[lat(1), lat(0)](None, None, **p)

        tb = {(0,): "0", (1,): "-1j * t"}
        builder = build_discretized(tb, 'x', grid=1)
        lat = next(iter(builder.sites()))[0]
        assert -1j * p['t'] == builder[lat(0), lat(1)](None, None, **p)
        assert +1j * p['t'] == builder[lat(1), lat(0)](None, None, **p)

        tb = {(0,): "0", (-1,): "+1j * t"}
        builder = build_discretized(tb, 'x', grid=1)
        lat = next(iter(builder.sites()))[0]
        assert -1j * p['t'] == builder[lat(0), lat(1)](None, None, **p)
        assert +1j * p['t'] == builder[lat(1), lat(0)](None, None, **p)


@pytest.mark.parametrize('e_to_subs, e, subs', [
    ('A * k_x + A', '(A + B) * k_x + A + B', {'A': 'A + B'}),
])
def test_numeric_functions_with_subs(e_to_subs, e, subs):
    p = {'A': 1, 'B': 2}
    builder_direct = discretize(e)
    builder_subs = discretize(e_to_subs, locals=subs)

    lat = next(iter(builder_direct.sites()))[0]
    assert builder_direct[lat(0)](None, **p) == builder_subs[lat(0)](None, **p)

    hop_direct = builder_direct[lat(0), lat(1)](None, None, **p)
    hop_subs = builder_subs[lat(0), lat(1)](None, None, **p)
    assert hop_direct == hop_subs


def test_onsite_hopping_function_name():
    template = str(discretize('A * k_x'))
    assert 'def hopping' in template


def test_numeric_functions_advance():
    hams = [
        kx**2,
        kx**2 + x,
        fA(x),
        kx*fA(x)*kx,
        sympy.Matrix([[kx * fA(x) * kx, fA(x)*kx], [kx*fA(x), fA(x)+B]]),
        kx**2 + B * x,
        'k_x**2 + sin(x)',
        B ** 0.5 * kx**2,
        B ** (1/2) * kx**2,
        sympy.sqrt(B) * kx**2,

    ]
    for hamiltonian in hams:
        for a in [1, 2, 5]:
            for func in [lambda x: x, lambda x: x**2, lambda x: x**3]:
                symbolic, coords = discretize_symbolic(hamiltonian, 'x')
                builder = build_discretized(symbolic, coords, grid=a)
                lat = next(iter(builder.sites()))[0]

                p = dict(A=func, B=5, sin=np.sin)

                # test onsite
                v = symbolic.pop((0,)).subs({sympy.symbols('a_x'): a, B: p['B']})
                f_sym = sympy.lambdify(['A', 'x'], v)
                f_num = builder[lat(0)]

                if callable(f_num):
                    f_num = swallows_extra_kwargs(f_num)
                    for n in range(-100, 100, 10):
                        assert np.allclose(f_sym(func, a*n), f_num(lat(n), **p))
                else:
                    for n in range(-100, 100, 10):
                        assert np.allclose(f_sym(func, a*n), f_num)


                # test hoppings
                for k, v in symbolic.items():
                    v = v.subs({sympy.symbols('a_x'): a, B: p['B']})
                    f_sym = sympy.lambdify(['A', 'x'], v)
                    f_num = builder[lat(0), lat(k[0])]

                    if callable(f_num):
                        f_num = swallows_extra_kwargs(f_num)
                        for n in range(10):
                            lhs = f_sym(func, a * n)
                            rhs = f_num(lat(n), lat(n+k[0]), **p)
                            assert np.allclose(lhs, rhs)
                    else:
                        for n in range(10):
                            lhs = f_sym(fA, a * n)
                            rhs = f_num
                            assert np.allclose(lhs, rhs)


def test_numeric_functions_with_parameter():

    hamiltonian = kx**2 + fA(B, x)

    for a in [1, 2, 5]:
        for func in [lambda c, x: x+c, lambda c, x: x**2 + c]:
            symbolic, coords = discretize_symbolic(hamiltonian, 'x')
            builder = build_discretized(symbolic, coords, grid=a)
            lat = next(iter(builder.sites()))[0]

            p = dict(A=func, B=5)

            # test onsite
            v = symbolic.pop((0,)).subs({sympy.symbols('a_x'): a, B: p['B']})
            f_sym = sympy.lambdify(['A', 'x'], v)

            f_num = builder[lat(0)]
            if callable(f_num):
                f_num = swallows_extra_kwargs(f_num)

            for n in range(10):
                s = lat(n)
                xi = a * n
                if callable(f_num):
                    assert np.allclose(f_sym(func, xi), f_num(s, **p))
                else:
                    assert np.allclose(f_sym(func, xi), f_num)

            # test hoppings
            for k, v in symbolic.items():
                v = v.subs({sympy.symbols('a_x'): a, B: p['B']})
                f_sym = sympy.lambdify(['A', 'x'], v)
                f_num = builder[lat(0), lat(k[0])]

                if callable(f_num):
                    f_num = swallows_extra_kwargs(f_num)

                for n in range(10):
                    s = lat(n)
                    xi = a * n

                    lhs = f_sym(func, xi)
                    if callable(f_num):
                        rhs = f_num(lat(n), lat(n+k[0]), **p)
                    else:
                        rhs = f_num

                    assert np.allclose(lhs, rhs)


###### test grid parameter
@pytest.mark.parametrize('ham, grid_spacing, grid', [
    ('k_x', None, Monatomic([[1, ]], norbs=1)),
    ('k_x * sigma_z', None, Monatomic([[1, ]], norbs=2)),
    ('k_x', 0.5, Monatomic([[0.5, ]], norbs=1)),
    ('k_x**2 + k_y**2', 2, Monatomic([[2, 0], [0, 2]], norbs=1)),
])
def test_grid(ham, grid_spacing, grid):
    with warnings.catch_warnings():
        warnings.simplefilter("ignore")
        t1 = discretize(ham, grid_spacing=grid_spacing)
        t2 = discretize(ham, grid=grid_spacing)
        t3 = discretize(ham, grid=grid)
    assert t1.lattice == t2.lattice == t3.lattice


@pytest.mark.parametrize('ham, grid_offset, offset, norbs', [
    ('k_x', None, 0, None),
    ('k_x', None, 0, 1),
    ('k_x * eye(2)', None, 0, 2),
    ('k_x', (0,), 0, None),
    ('k_x', (1,), 1, None),
    ('k_x + k_y', None, (0, 0), None),
    ('k_x + k_y', (0, 0), (0, 0), None),
    ('k_x + k_y', (1, 2), (1, 2), None),
])
def test_grid_input(ham, grid_offset, offset, norbs):
    # build appriopriate grid
    if isinstance(offset, int):
        prim_vecs = [[1, ]]
    else:
        prim_vecs = np.eye(len(offset))
    grid = Monatomic(prim_vecs, offset=grid_offset, norbs=norbs)

    tmp = discretize(ham, grid=grid)
    assert np.allclose(tmp.lattice.offset, offset)
    assert tmp.lattice.norbs == norbs

    tb_ham, coords = discretize_symbolic(ham)
    tmp = build_discretized(
        tb_ham, coords, grid=grid
    )
    assert np.allclose(tmp.lattice.offset, offset)
    assert tmp.lattice.norbs == norbs


def test_grid_offset_passed_to_functions():
    V = lambda x: x
    grid = Monatomic([[1, ]], offset=[0.5, ])
    tb = discretize('V(x)', 'x', grid=grid)
    onsite = tb[tb.lattice(0)]
    bools = [np.allclose(onsite(tb.lattice(i), V), V(tb.lattice(i).pos))
             for i in [0, 1, 5]]
    assert all(bools)


@pytest.mark.parametrize("ham, coords, grid", [
    ("k_x", None, Monatomic([[1, 0]])),
    ("k_x", 'xy', Monatomic([[1, 0]])),
    ("k_x", None, Monatomic([[1, ]], norbs=2)),
    ("k_x * eye(2)", None, Monatomic([[1, ]], norbs=1)),
    ("k_x+k_y", None, Monatomic([[1, 0], [1, 1]])),
])
def test_grid_constraints(ham, coords, grid):
    with pytest.raises(ValueError):
        discretize(ham, coords, grid=grid)


@pytest.mark.parametrize('name', ['1', '1a', '-a', '+a', 'while', 'for'])
def test_check_symbol_names(name):
    with pytest.raises(ValueError):
        discretize(sympy.Symbol(name), 'x')


def test_rectangular_grid():
    lat = Monatomic([[1, 0], [0, 2]])

    tb = discretize("V(x, y)", 'xy', grid=lat)
    assert np.allclose(tb[lat(0, 0)](lat(1, 0), lambda x, y: x), 1)
    assert np.allclose(tb[lat(0, 0)](lat(0, 1), lambda x, y: y), 2)

    tb = discretize('k_x**2 + k_y**2', grid=lat)
    assert np.allclose(tb[lat(0, 0), lat(1, 0)], -1)
    assert np.allclose(tb[lat(0, 0), lat(0, 1)], -1/4)<|MERGE_RESOLUTION|>--- conflicted
+++ resolved
@@ -122,29 +122,16 @@
         kz**2                   : {(0,): 2/az**2, (1,): -1/az**2},
     }
     non_commutative_test = {
-<<<<<<< HEAD
-        kx * A(x, y) * kx       : {(1, ): -A(ax/2 + x, y)/ax**2,
-                                  (0, ): A(-ax/2 + x, y)/ax**2 + A(ax/2 + x, y)/ax**2},
-        kx**2 + kz * B(y)       : {(1, 0): -1/ax**2, (0, 1): -I*B(y)/(2*az),
+        kx * fA(x, y) * kx       : {(1, ): -fA(ax/2 + x, y)/ax**2,
+                                  (0, ): fA(-ax/2 + x, y)/ax**2 + fA(ax/2 + x, y)/ax**2},
+        kx**2 + kz * fB(y)       : {(1, 0): -1/ax**2, (0, 1): -I*fB(y)/(2*az),
                                    (0, 0): 2/ax**2},
-        kx * A(x)               : {(0,): 0, (1,): -I*A(ax + x)/(2*ax)},
-        ky * A(x)               : {(1,): -I*A(x)/(2*ay), (0,): 0},
-        kx * A(x) * B           : {(0,): 0, (1,): -I*A(ax + x)*B/(2*ax)},
+        kx * fA(x)               : {(0,): 0, (1,): -I*fA(ax + x)/(2*ax)},
+        ky * fA(x)               : {(1,): -I*fA(x)/(2*ay), (0,): 0},
+        kx * fA(x) * B           : {(0,): 0, (1,): -I*fA(ax + x)*B/(2*ax)},
         5 * kx                  : {(0,): 0, (1,): -5*I/(2*ax)},
-        kx * (A(x) + B(x))      : {(0,): 0,
-                                   (1,): -I*A(ax + x)/(2*ax) - I*B(ax + x)/(2*ax)},
-=======
-        kx * fA(x, y) * kx       : {(1, ): -fA(a/2 + x, y)/a**2,
-                                  (0, ): fA(-a/2 + x, y)/a**2 + fA(a/2 + x, y)/a**2},
-        kx**2 + kz * fB(y)       : {(1, 0): -1/a**2, (0, 1): -I*fB(y)/(2*a),
-                                   (0, 0): 2/a**2},
-        kx * fA(x)               : {(0,): 0, (1,): -I*fA(a + x)/(2*a)},
-        ky * fA(x)               : {(1,): -I*fA(x)/(2*a), (0,): 0},
-        kx * fA(x) * B           : {(0,): 0, (1,): -I*fA(a + x)*B/(2*a)},
-        5 * kx                  : {(0,): 0, (1,): -5*I/(2*a)},
         kx * (fA(x) + fB(x))      : {(0,): 0,
-                                   (1,): -I*fA(a + x)/(2*a) - I*fB(a + x)/(2*a)},
->>>>>>> f04429f9
+                                   (1,): -I*fA(ax + x)/(2*ax) - I*fB(ax + x)/(2*ax)},
     }
 
     if not commutative:
@@ -174,7 +161,6 @@
 
 def test_simple_derivations_matrix():
     test = {
-<<<<<<< HEAD
         kx**2                   : {(0,): 2/ax**2, (1,): -1/ax**2},
         kx**2 + ky**2           : {(0, 1): -1/ay**2, (0, 0): 2/ax**2 + 2/ay**2,
                                    (1, 0): -1/ax**2},
@@ -185,38 +171,17 @@
                                    (1, 0): -1/ay**2},
         kz**2                   : {(0,): 2/az**2, (1,): -1/az**2},
 
-        kx * A(x, y) * kx       : {(1, ): -A(ax/2 + x, y)/ax**2,
-                                  (0, ): A(-ax/2 + x, y)/ax**2 + A(ax/2 + x, y)/ax**2},
-        kx**2 + kz * B(y)       : {(1, 0): -1/ax**2, (0, 1): -I*B(y)/(2*az),
+        kx * fA(x, y) * kx       : {(1, ): -fA(ax/2 + x, y)/ax**2,
+                                  (0, ): fA(-ax/2 + x, y)/ax**2 + fA(ax/2 + x, y)/ax**2},
+        kx**2 + kz * fB(y)       : {(1, 0): -1/ax**2, (0, 1): -I*fB(y)/(2*az),
                                    (0, 0): 2/ax**2},
-        kx * A(x)               : {(0,): 0, (1,): -I*A(ax + x)/(2*ax)},
-        ky * A(x)               : {(1,): -I*A(x)/(2*ay), (0,): 0},
-        kx * A(x) * B           : {(0,): 0, (1,): -I*A(ax + x)*B/(2*ax)},
+        kx * fA(x)               : {(0,): 0, (1,): -I*fA(ax + x)/(2*ax)},
+        ky * fA(x)               : {(1,): -I*fA(x)/(2*ay), (0,): 0},
+        kx * fA(x) * B           : {(0,): 0, (1,): -I*fA(ax + x)*B/(2*ax)},
         5 * kx                  : {(0,): 0, (1,): -5*I/(2*ax)},
-        kx * (A(x) + B(x))      : {(0,): 0,
-                                   (1,): -I*A(ax + x)/(2*ax) - I*B(ax + x)/(2*ax)},
+        kx * (fA(x) + fB(x))      : {(0,): 0,
+                                   (1,): -I*fA(ax + x)/(2*ax) - I*fB(ax + x)/(2*ax)},
    }
-=======
-        kx**2                   : {(0,): 2/a**2, (1,): -1/a**2},
-        kx**2 + ky**2           : {(0, 1): -1/a**2, (0, 0): 4/a**2,
-                                   (1, 0): -1/a**2},
-        kx**2 + ky**2 + kz**2   : {(1, 0, 0): -1/a**2, (0, 0, 1): -1/a**2,
-                                   (0, 0, 0): 6/a**2, (0, 1, 0): -1/a**2},
-        ky**2 + kz**2           : {(0, 1): -1/a**2, (0, 0): 4/a**2,
-                                   (1, 0): -1/a**2},
-        kz**2                   : {(0,): 2/a**2, (1,): -1/a**2},
-        kx * fA(x, y) * kx       : {(1, ): -fA(a/2 + x, y)/a**2,
-                                  (0, ): fA(-a/2 + x, y)/a**2 + fA(a/2 + x, y)/a**2},
-        kx**2 + kz * fB(y)       : {(1, 0): -1/a**2, (0, 1): -I*fB(y)/(2*a),
-                                   (0, 0): 2/a**2},
-        kx * fA(x)               : {(0,): 0, (1,): -I*fA(a + x)/(2*a)},
-        ky * fA(x)               : {(1,): -I*fA(x)/(2*a), (0,): 0},
-        kx * fA(x) * B           : {(0,): 0, (1,): -I*fA(a + x)*B/(2*a)},
-        5 * kx                  : {(0,): 0, (1,): -5*I/(2*a)},
-        kx * (fA(x) + fB(x))      : {(0,): 0,
-                                   (1,): -I*fA(a + x)/(2*a) - I*fB(a + x)/(2*a)},
-    }
->>>>>>> f04429f9
 
     new_test = []
     for inp, out in test.items():
@@ -334,13 +299,8 @@
 def test_non_expended_input():
     symbolic, coords = discretize_symbolic(kx * (kx + fA(x)))
     desired = {
-<<<<<<< HEAD
         (0,): 2/ax**2,
-        (1,): -I*A(ax + x)/(2*ax) - 1/ax**2
-=======
-        (0,): 2/a**2,
-        (1,): -I*fA(a + x)/(2*a) - 1/a**2
->>>>>>> f04429f9
+        (1,): -I*fA(ax + x)/(2*ax) - 1/ax**2
     }
     assert symbolic == desired
 
@@ -349,13 +309,8 @@
     Matrix = sympy.Matrix
     symbolic, _ = discretize_symbolic("[[k_x*A(x)*k_x, 0], [0, k_x*A(x)*k_x]]")
     output = {
-<<<<<<< HEAD
-        (0,):  Matrix([[A(-ax/2 + x)/ax**2 + A(ax/2 + x)/ax**2, 0], [0, A(-ax/2 + x)/ax**2 + A(ax/2 + x)/ax**2]]),
-        (1,):  Matrix([[-A(ax/2 + x)/ax**2, 0], [0, -A(ax/2 + x)/ax**2]]),
-=======
-        (0,):  Matrix([[fA(-a/2 + x)/a**2 + fA(a/2 + x)/a**2, 0], [0, fA(-a/2 + x)/a**2 + fA(a/2 + x)/a**2]]),
-        (1,):  Matrix([[-fA(a/2 + x)/a**2, 0], [0, -fA(a/2 + x)/a**2]]),
->>>>>>> f04429f9
+        (0,):  Matrix([[fA(-ax/2 + x)/ax**2 + fA(ax/2 + x)/ax**2, 0], [0, fA(-ax/2 + x)/ax**2 + fA(ax/2 + x)/ax**2]]),
+        (1,):  Matrix([[-fA(ax/2 + x)/ax**2, 0], [0, -fA(ax/2 + x)/ax**2]]),
         }
     assert symbolic == output
 
