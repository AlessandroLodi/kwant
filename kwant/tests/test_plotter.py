--- conflicted
+++ resolved
@@ -150,13 +150,8 @@
                                  pos_transform=bad_transform, file=out)
         with warnings.catch_warnings():
             warnings.simplefilter("ignore")
-<<<<<<< HEAD
             plotter.map(sys.finalized(), range(len(sys.sites())),
-                              file=out)
-=======
-            plotter.map(sys.finalized(), xrange(len(sys.sites())),
                         file=out)
->>>>>>> 151ff59f
         nose.tools.assert_raises(ValueError, plotter.map, sys,
                                  range(len(sys.sites())), file=out)
 
