--- conflicted
+++ resolved
@@ -148,17 +148,10 @@
                       pos_transform=bad_transform, file=out)
         with warnings.catch_warnings():
             warnings.simplefilter("ignore")
-<<<<<<< HEAD
             plotter.map(syst.finalized(), range(len(syst.sites())),
-                              file=out)
+                        file=out)
         pytest.raises(ValueError, plotter.map, syst,
                       range(len(syst.sites())), file=out)
-=======
-            plotter.map(sys.finalized(), range(len(sys.sites())),
-                        file=out)
-        nose.tools.assert_raises(ValueError, plotter.map, sys,
-                                 range(len(sys.sites())), file=out)
->>>>>>> 57037c8d
 
 
 def test_mask_interpolate():
@@ -172,16 +165,9 @@
         assert issubclass(w[-1].category, RuntimeWarning)
         assert "coinciding" in str(w[-1].message)
 
-<<<<<<< HEAD
-    pytest.raises(ValueError, plotter.mask_interpolate, coords,
-                  np.ones(len(coords)))
-    pytest.raises(ValueError, plotter.mask_interpolate, coords, np.ones(2 *
-                                                                        len(coords)))
-=======
     with warnings.catch_warnings():
         warnings.simplefilter("ignore")
-        assert_raises(ValueError, plotter.mask_interpolate,
+        pytest.raises(ValueError, plotter.mask_interpolate,
                       coords, np.ones(len(coords)))
-        assert_raises(ValueError, plotter.mask_interpolate,
-                      coords, np.ones(2 * len(coords)))
->>>>>>> 57037c8d
+        pytest.raises(ValueError, plotter.mask_interpolate,
+                      coords, np.ones(2 * len(coords)))