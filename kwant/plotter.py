--- conflicted
+++ resolved
@@ -1837,11 +1837,7 @@
     To make this vector field easier to visualize and interpret at different
     length scales, it is smoothed by convoluting it with the bell-shaped bump
     function ``f(r) = max(1 - (2*r / width)**2, 0)**2``.  The bump width is
-<<<<<<< HEAD
-    determined by the `relwidth` or `abswidth` parameters.
-=======
     determined by the `relwidth` and `abswidth` parameters.
->>>>>>> feae933a
 
     This routine samples the smoothed field on a regular (square or cubic)
     grid.
