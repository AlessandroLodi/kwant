# Copyright 2011-2013 kwant authors.
#
# This file is part of kwant.  It is subject to the license terms in the
# LICENSE file found in the top-level directory of this distribution and at
# http://kwant-project.org/license.  A list of kwant authors can be found in
# the AUTHORS file at the top-level directory of this distribution and at
# http://kwant-project.org/authors.

from __future__ import division
import numpy as np
from nose.tools import assert_raises
from numpy.testing import assert_equal, assert_almost_equal
import kwant

n = 5
chain = kwant.lattice.chain()
sq = square = kwant.lattice.square()


# Test output sanity: that an error is raised if no output is requested,
# and that solving for a subblock of a scattering matrix is the same as taking
# a subblock of the full scattering matrix.
def test_output(solve):
    np.random.seed(3)
    system = kwant.Builder()
    left_lead = kwant.Builder(kwant.TranslationalSymmetry((-1,)))
    right_lead = kwant.Builder(kwant.TranslationalSymmetry((1,)))
    for b, site in [(system, chain(0)), (system, chain(1)),
                    (left_lead, chain(0)), (right_lead, chain(0))]:
        h = np.random.rand(n, n) + 1j * np.random.rand(n, n)
        h += h.conjugate().transpose()
        b[site] = h
    for b, hopp in [(system, (chain(0), chain(1))),
                    (left_lead, (chain(0), chain(1))),
                    (right_lead, (chain(0), chain(1)))]:
        b[hopp] = 10 * np.random.rand(n, n) + 1j * np.random.rand(n, n)
    system.attach_lead(left_lead)
    system.attach_lead(right_lead)
    fsys = system.finalized()

    result1 = solve(fsys)
    s, modes1 = result1.data, result1.lead_info
    assert s.shape == 2 * (sum(i[2] for i in modes1),)
    s1 = result1.submatrix(1, 0)
    result2 = solve(fsys, 0, [1], [0])
    s2, modes2 = result2.data, result2.lead_info
    assert s2.shape == (modes2[1][2], modes2[0][2])
    assert_almost_equal(s1, s2)
    assert_almost_equal(np.dot(s.conjugate().transpose(), s),
                        np.identity(s.shape[0]))
    assert_raises(ValueError, solve, fsys, 0, [])
    modes = solve(fsys).lead_info
    h = fsys.leads[0].slice_hamiltonian()
    t = fsys.leads[0].inter_slice_hopping()
    modes1 = kwant.physics.modes(h, t)
    h = fsys.leads[1].slice_hamiltonian()
    t = fsys.leads[1].inter_slice_hopping()
    modes2 = kwant.physics.modes(h, t)
    assert_almost_equal(modes1[0], modes[0][0])
    assert_almost_equal(modes2[1], modes[1][1])


# Test that a system with one lead has unitary scattering matrix.
def test_one_lead(solve):
    np.random.seed(3)
    system = kwant.Builder()
    lead = kwant.Builder(kwant.TranslationalSymmetry((-1,)))
    for b, site in [(system, chain(0)), (system, chain(1)),
                    (system, chain(2)), (lead, chain(0))]:
        h = np.random.rand(n, n) + 1j * np.random.rand(n, n)
        h += h.conjugate().transpose()
        b[site] = h
    for b, hopp in [(system, (chain(0), chain(1))),
                    (system, (chain(1), chain(2))),
                    (lead, (chain(0), chain(1)))]:
        b[hopp] = 10 * np.random.rand(n, n) + 1j * np.random.rand(n, n)
    system.attach_lead(lead)
    fsys = system.finalized()

    s = solve(fsys).data
    assert_almost_equal(np.dot(s.conjugate().transpose(), s),
                        np.identity(s.shape[0]))


# Test that a system with one lead with no propagating modes has a
# 0x0 S-matrix.
def test_smatrix_shape(solve):
    system = kwant.Builder()
    lead0 = kwant.Builder(kwant.TranslationalSymmetry((-1,)))
    lead1 = kwant.Builder(kwant.TranslationalSymmetry((1,)))
    for b, site in [(system, chain(0)), (system, chain(1)),
                    (system, chain(2))]:
        b[site] = 2
    lead0[chain(0)] = lambda site: lead0_val
    lead1[chain(0)] = lambda site: lead1_val

    for b, hopp in [(system, (chain(0), chain(1))),
                    (system, (chain(1), chain(2))),
                    (lead0, (chain(0), chain(1))),
                    (lead1, (chain(0), chain(1)))]:
        b[hopp] = -1
    system.attach_lead(lead0)
    system.attach_lead(lead1)
    fsys = system.finalized()

    lead0_val = 4
    lead1_val = 4
    s = solve(fsys, energy=1.0, out_leads=[1], in_leads=[0]).data
    assert s.shape == (0, 0)

    lead0_val = 2
    lead1_val = 2
    s = solve(fsys, energy=1.0, out_leads=[1], in_leads=[0]).data
    assert s.shape == (1, 1)

    lead0_val = 4
    lead1_val = 2
    s = solve(fsys, energy=1.0, out_leads=[1], in_leads=[0]).data
    assert s.shape == (1, 0)

    lead0_val = 2
    lead1_val = 4
    s = solve(fsys, energy=1.0, out_leads=[1], in_leads=[0]).data
    assert s.shape == (0, 1)


# Test that a translationally invariant system with two leads has only
# transmission and that transmission does not mix modes.
def test_two_equal_leads(solve):
    def check_fsys():
        sol = solve(fsys)
        s, leads = sol.data, sol.lead_info
        assert_almost_equal(np.dot(s.conjugate().transpose(), s),
                            np.identity(s.shape[0]))
        n_modes = leads[0][2]
        assert leads[1][2] == n_modes
        assert_almost_equal(s[: n_modes, : n_modes], 0)
        t_elements = np.sort(abs(np.asarray(s[n_modes :, : n_modes])),
                             axis=None)
        t_el_should_be = n_modes * (n_modes - 1) * [0] + n_modes * [1]
        assert_almost_equal(t_elements, t_el_should_be)
        assert_almost_equal(sol.transmission(1,0), n_modes)
    np.random.seed(11)
    system = kwant.Builder()
    lead = kwant.Builder(kwant.TranslationalSymmetry((1,)))
    h = np.random.rand(n, n) + 1j * np.random.rand(n, n)
    h += h.conjugate().transpose()
    h *= 0.8
    t = 4 * np.random.rand(n, n) + 4j * np.random.rand(n, n)
    lead[chain(0)] = system[chain(0)] = h
    lead[chain(0), chain(1)] = t
    system.attach_lead(lead)
    system.attach_lead(lead.reversed())
    fsys = system.finalized()
    check_fsys()

    # Test the same, but with a larger scattering region.
    system = kwant.Builder()
    system[[chain(0), chain(1)]] = h
    system[chain(0), chain(1)] = t
    system.attach_lead(lead)
    system.attach_lead(lead.reversed())
    fsys = system.finalized()
    check_fsys()


# Test a more complicated graph with non-singular hopping.
def test_graph_system(solve):
    np.random.seed(11)
    system = kwant.Builder()
    lead = kwant.Builder(kwant.TranslationalSymmetry((-1, 0)))
    h = np.random.rand(n, n) + 1j * np.random.rand(n, n)
    h += h.conjugate().transpose()
    h *= 0.8
    t = 4 * np.random.rand(n, n) + 4j * np.random.rand(n, n)
    t1 = 4 * np.random.rand(n, n) + 4j * np.random.rand(n, n)
    lead[sq(0, 0)] = system[[sq(0, 0), sq(1, 0)]] = h
    lead[sq(0, 1)] = system[[sq(0, 1), sq(1, 1)]] = 4 * h
    for builder in [system, lead]:
        builder[sq(0, 0), sq(1, 0)] = t
        builder[sq(0, 1), sq(1, 0)] = t1
        builder[sq(0, 1), sq(1, 1)] = 1.1j * t1
    system.attach_lead(lead)
    system.attach_lead(lead.reversed())
    fsys = system.finalized()

    result = solve(fsys)
    s, leads = result.data, result.lead_info
    assert_almost_equal(np.dot(s.conjugate().transpose(), s),
                        np.identity(s.shape[0]))
    n_modes = leads[0][2]
    assert_equal(leads[1][2], n_modes)
    assert_almost_equal(s[: n_modes, : n_modes], 0)
    t_elements = np.sort(abs(np.asarray(s[n_modes:, :n_modes])),
                         axis=None)
    t_el_should_be = n_modes * (n_modes - 1) * [0] + n_modes * [1]
    assert_almost_equal(t_elements, t_el_should_be)


# Test a system with singular hopping.
def test_singular_graph_system(solve):
    np.random.seed(11)

    system = kwant.Builder()
    lead = kwant.Builder(kwant.TranslationalSymmetry((-1, 0)))
    h = np.random.rand(n, n) + 1j * np.random.rand(n, n)
    h += h.conjugate().transpose()
    h *= 0.8
    t = 4 * np.random.rand(n, n) + 4j * np.random.rand(n, n)
    t1 = 4 * np.random.rand(n, n) + 4j * np.random.rand(n, n)
    lead[sq(0, 0)] = system[[sq(0, 0), sq(1, 0)]] = h
    lead[sq(0, 1)] = system[[sq(0, 1), sq(1, 1)]] = 4 * h
    for builder in [system, lead]:
        builder[sq(0, 0), sq(1, 0)] = t
        builder[sq(0, 1), sq(1, 0)] = t1
    system.attach_lead(lead)
    system.attach_lead(lead.reversed())
    fsys = system.finalized()

    result = solve(fsys)
    s, leads = result.data, result.lead_info
    assert_almost_equal(np.dot(s.conjugate().transpose(), s),
                        np.identity(s.shape[0]))
    n_modes = leads[0][2]
    assert leads[1][2] == n_modes
    assert_almost_equal(s[: n_modes, : n_modes], 0)
    t_elements = np.sort(abs(np.asarray(s[n_modes :, : n_modes])),
                         axis=None)
    t_el_should_be = n_modes * (n_modes - 1) * [0] + n_modes * [1]
    assert_almost_equal(t_elements, t_el_should_be)


# This test features inside the onslice Hamiltonian a hopping matrix with more
# zero eigenvalues than the lead hopping matrix. Older version of the
# sparse solver failed here.
def test_tricky_singular_hopping(solve):
    system = kwant.Builder()
    lead = kwant.Builder(kwant.TranslationalSymmetry((4, 0)))

    interface = []
    for i in xrange(n):
        site = sq(-1, i)
        interface.append(site)
        system[site] = 0
        for j in xrange(4):
            lead[sq(j, i)] = 0
    for i in xrange(n-1):
        system[sq(-1, i), sq(-1, i+1)] = -1
        for j in xrange(4):
            lead[sq(j, i), sq(j, i+1)] = -1
    for i in xrange(n):
        for j in xrange(4):
            lead[sq(j, i), sq(j+1, i)] = -1
    del lead[sq(1, 0), sq(2, 0)]

    system.leads.append(kwant.builder.BuilderLead(lead, interface))
    fsys = system.finalized()

    s = solve(fsys, -1.3).data
    assert_almost_equal(np.dot(s.conjugate().transpose(), s),
                        np.identity(s.shape[0]))


# Test equivalence between self-energy and scattering matrix representations.
# Also check that transmission works.
def test_self_energy(solve):
    class LeadWithOnlySelfEnergy(object):
        def __init__(self, lead):
            self.lead = lead

        def self_energy(self, energy):
            return self.lead.self_energy(energy)

    np.random.seed(4)
    system = kwant.Builder()
    left_lead = kwant.Builder(kwant.TranslationalSymmetry((-1,)))
    right_lead = kwant.Builder(kwant.TranslationalSymmetry((1,)))
    for b, site in [(system, chain(0)), (system, chain(1)),
                 (left_lead, chain(0)), (right_lead, chain(0))]:
        h = np.random.rand(n, n) + 1j * np.random.rand(n, n)
        h += h.conjugate().transpose()
        b[site] = h
    for b, hopp in [(system, (chain(0), chain(1))),
                    (left_lead, (chain(0), chain(1))),
                    (right_lead, (chain(0), chain(1)))]:
        b[hopp] = 10 * np.random.rand(n, n) + 1j * np.random.rand(n, n)
    system.attach_lead(left_lead)
    system.attach_lead(right_lead)
    fsys = system.finalized()

    t = solve(fsys, 0, [1], [0]).data
    eig_should_be = np.linalg.eigvals(t * t.conjugate().transpose())
    n_eig = len(eig_should_be)

    fsys.leads[1] = LeadWithOnlySelfEnergy(fsys.leads[1])
    sol = solve(fsys, 0, [1], [0])
    ttdagnew = sol._a_ttdagger_a_inv(1, 0)
    eig_are = np.linalg.eigvals(ttdagnew)
    t_should_be = np.sum(eig_are)
    assert_almost_equal(eig_are.imag, 0)
    assert_almost_equal(np.sort(eig_are.real)[-n_eig:],
                        np.sort(eig_should_be.real))
    assert_almost_equal(t_should_be, sol.transmission(1, 0))

    fsys.leads[0] = LeadWithOnlySelfEnergy(fsys.leads[0])
    sol = solve(fsys, 0, [1], [0])
    ttdagnew = sol._a_ttdagger_a_inv(1, 0)
    eig_are = np.linalg.eigvals(ttdagnew)
    t_should_be = np.sum(eig_are)
    assert_almost_equal(eig_are.imag, 0)
    assert_almost_equal(np.sort(eig_are.real)[-n_eig :],
                        np.sort(eig_should_be.real))
    assert_almost_equal(t_should_be, sol.transmission(1, 0))


def test_self_energy_reflection(solve):
    class LeadWithOnlySelfEnergy(object):
        def __init__(self, lead):
            self.lead = lead

        def self_energy(self, energy):
            return self.lead.self_energy(energy)

    np.random.seed(4)
    system = kwant.Builder()
    left_lead = kwant.Builder(kwant.TranslationalSymmetry((-1,)))
    for b, site in [(system, chain(0)), (system, chain(1)),
                 (left_lead, chain(0))]:
        h = np.random.rand(n, n) + 1j * np.random.rand(n, n)
        h += h.conjugate().transpose()
        b[site] = h
    for b, hopp in [(system, (chain(0), chain(1))),
                    (left_lead, (chain(0), chain(1)))]:
        b[hopp] = 10 * np.random.rand(n, n) + 1j * np.random.rand(n, n)
    system.attach_lead(left_lead)
    fsys = system.finalized()

    t = solve(fsys, 0, [0], [0])

    fsys.leads[0] = LeadWithOnlySelfEnergy(fsys.leads[0])
    sol = solve(fsys, 0, [0], [0])

    assert_almost_equal(sol.transmission(0,0), t.transmission(0,0))


def test_very_singular_leads(solve):
    sys = kwant.Builder()
    gr = kwant.lattice.chain()
    left_lead = kwant.Builder(kwant.TranslationalSymmetry((-1,)))
    right_lead = kwant.Builder(kwant.TranslationalSymmetry((1,)))
    sys[gr(0)] = left_lead[gr(0)] = right_lead[gr(0)] = np.identity(2)
    left_lead[gr(0), gr(1)] = np.zeros((2, 2))
    right_lead[gr(0), gr(1)] = np.identity(2)
    sys.attach_lead(left_lead)
    sys.attach_lead(right_lead)
    fsys = sys.finalized()
    leads = solve(fsys).lead_info
    assert [i[2] for i in leads] == [0, 2]


def test_ldos(ldos):
    sys = kwant.Builder()
    gr = kwant.lattice.chain()
    lead = kwant.Builder(kwant.TranslationalSymmetry(gr.vec((1,))))
    sys.default_site_group = lead.default_site_group = gr
    sys[gr(0)] = sys[gr(1)] = lead[gr(0)] = 0
    sys[gr(0), gr(1)] = lead[gr(0), gr(1)] = 1
    sys.attach_lead(lead)
    sys.attach_lead(lead.reversed())
    fsys = sys.finalized()
    assert_almost_equal(ldos(fsys, 0),
                        np.array([1, 1]) / (2 * np.pi))


def test_wavefunc_ldos_consistency(wave_func, ldos):
    L = 2
    W = 3

    np.random.seed(31)
    sys = kwant.Builder()
    left_lead = kwant.Builder(kwant.TranslationalSymmetry((-1, 0)))
    top_lead = kwant.Builder(kwant.TranslationalSymmetry((1, 0)))
    for b, sites in [(sys, [square(x, y)
                               for x in range(L) for y in range(W)]),
                     (left_lead, [square(0, y) for y in range(W)]),
                     (top_lead, [square(x, 0) for x in range(L)])]:
        for site in sites:
            h = np.random.rand(n, n) + 1j * np.random.rand(n, n)
            h += h.conjugate().transpose()
            b[site] = h
        for kind in square.nearest:
            for hop in b.possible_hoppings(*kind):
                b[hop] = 10 * np.random.rand(n, n) + 1j * np.random.rand(n, n)
    sys.attach_lead(left_lead)
    sys.attach_lead(top_lead)
    sys = sys.finalized()

<<<<<<< HEAD
    wf = wave_func(sys, energy)
    ldos2 = np.zeros(wf.num_orb, float)
    for lead in xrange(len(sys.leads)):
        temp = abs(wf(lead))
        temp **= 2
        ldos2 += temp.sum(axis=0)
    ldos2 *= (0.5 / np.pi)
=======
    for energy in [0, 1000]:
        wf = wave_func(sys, energy)
        ldos2 = np.zeros(wf.num_orb, float)
        for lead in xrange(len(sys.leads)):
            temp = abs(wf(lead))
            temp **= 2
            ldos2 += temp.sum(axis=0)
        ldos2 *= (0.5 / np.pi)
>>>>>>> c02c0d30

        assert_almost_equal(ldos2, ldos(sys, energy))<|MERGE_RESOLUTION|>--- conflicted
+++ resolved
@@ -395,15 +395,6 @@
     sys.attach_lead(top_lead)
     sys = sys.finalized()
 
-<<<<<<< HEAD
-    wf = wave_func(sys, energy)
-    ldos2 = np.zeros(wf.num_orb, float)
-    for lead in xrange(len(sys.leads)):
-        temp = abs(wf(lead))
-        temp **= 2
-        ldos2 += temp.sum(axis=0)
-    ldos2 *= (0.5 / np.pi)
-=======
     for energy in [0, 1000]:
         wf = wave_func(sys, energy)
         ldos2 = np.zeros(wf.num_orb, float)
@@ -412,6 +403,5 @@
             temp **= 2
             ldos2 += temp.sum(axis=0)
         ldos2 *= (0.5 / np.pi)
->>>>>>> c02c0d30
 
         assert_almost_equal(ldos2, ldos(sys, energy))